--- conflicted
+++ resolved
@@ -21,15 +21,10 @@
       .getByTestId("inputsText Input")
       .hover()
       .then(async () => {
-<<<<<<< HEAD
         await page.getByTestId("add-component-button-chat-input").click();
         await page.getByTestId(/rf__node-ChatInput-/).click();
         await page.keyboard.press('Control+.');
         await page.getByTestId("button_run_chat input").click();
-=======
-        await page.getByTestId("add-component-button-text-input").click();
-        await page.getByTestId("button_run_text input").click();
->>>>>>> 0118e98b
       });
 
     await page.waitForSelector("text=built successfully", { timeout: 30000 });
