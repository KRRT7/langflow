--- conflicted
+++ resolved
@@ -50,19 +50,12 @@
 
   await page.getByTestId("dropdown_str_model_id").click();
 
-<<<<<<< HEAD
-  await page.getByText("anthropic.claude-v2", { exact: true }).first().click();
-
-  let value = await page
-    .getByTestId("dropdown_str_model_id")
-=======
   await page
     .getByTestId(/anthropic\.claude-3-haiku-20240307-v1:0.*option/)
     .click();
 
   let value = await page
     .getByTestId(/anthropic\.claude-3-haiku-20240307-v1:0.*option/)
->>>>>>> 00a6f766
     .first()
     .innerText();
   if (value !== "anthropic.claude-v2") {
