import { cloneDeep } from "lodash";
import { useEffect } from "react";
import useAlertStore from "../../stores/alertStore";
import { ResponseErrorDetailAPI } from "../../types/api";

const useFetchDataOnMount = (
  data,
  name,
  handleUpdateValues,
  setNode,
<<<<<<< HEAD
  renderTooltips,
  setIsLoading
=======
  setIsLoading,
>>>>>>> 02a1624b
) => {
  const setErrorData = useAlertStore((state) => state.setErrorData);

  useEffect(() => {
    async function fetchData() {
      if (
        (data.node?.template[name]?.real_time_refresh ||
          data.node?.template[name]?.refresh_button) &&
        // options can be undefined but not an empty array
        (data.node?.template[name]?.options?.length ?? 0) === 0
      ) {
        setIsLoading(true);
        try {
          let newTemplate = await handleUpdateValues(name, data);

          if (newTemplate) {
            setNode(data.id, (oldNode) => {
              let newNode = cloneDeep(oldNode);
              newNode.data = {
                ...newNode.data,
              };
              newNode.data.node.template = newTemplate;
              return newNode;
            });
          }
        } catch (error) {
          let responseError = error as ResponseErrorDetailAPI;

          setErrorData({
            title: "Error while updating the Component",
            list: [responseError.response.data.detail ?? "Unknown error"],
          });
        }
        setIsLoading(false);
      }
    }
    fetchData();
  }, []); // Empty dependency array ensures that this effect runs only once, on mount
};

export default useFetchDataOnMount;<|MERGE_RESOLUTION|>--- conflicted
+++ resolved
@@ -8,12 +8,7 @@
   name,
   handleUpdateValues,
   setNode,
-<<<<<<< HEAD
-  renderTooltips,
   setIsLoading
-=======
-  setIsLoading,
->>>>>>> 02a1624b
 ) => {
   const setErrorData = useAlertStore((state) => state.setErrorData);
 
