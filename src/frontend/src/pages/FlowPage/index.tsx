import { useContext, useEffect, useState } from "react";
import Page from "./components/PageComponent";
import { TabsContext } from "../../contexts/tabsContext";
<<<<<<< HEAD
import { typesContext } from "../../contexts/typesContext";
import ConnectionLineComponent from "./components/ConnectionLineComponent";
import { FlowType, NodeType } from "../../types/flow";
import { APIClassType } from "../../types/api";
import {
  filterFlow,
  generateFlow,
  generateNodeFromFlow,
  getMiddlePoint,
  isValidConnection,
  updateRemovedEdges,
  validateSelection,
} from "../../utils";
import useUndoRedo from "./hooks/useUndoRedo";
import SelectionMenu from "./components/SelectionMenuComponent";
import GroupNode from "../../CustomNodes/GroupNode";

const nodeTypes = {
  genericNode: GenericNode,
  groupNode: GroupNode,
};

export default function FlowPage({ flow }: { flow: FlowType }) {
  let { updateFlow, disableCopyPaste, addFlow, getNodeId, paste } =
    useContext(TabsContext);
  const { types, reactFlowInstance, setReactFlowInstance, templates } =
    useContext(typesContext);
  const reactFlowWrapper = useRef(null);

  const { undo, redo, canUndo, canRedo, takeSnapshot } = useUndoRedo();

  const [position, setPosition] = useState({ x: 0, y: 0 });
  const [lastSelection, setLastSelection] =
    useState<OnSelectionChangeParams>(null);

  const [lastCopiedSelection, setLastCopiedSelection] = useState(null);
=======
import { useParams } from "react-router-dom";
import { getVersion } from "../../controllers/API";
>>>>>>> 98f3c708

export default function FlowPage() {
  const { flows, tabId, setTabId } = useContext(TabsContext);
  const { id } = useParams();
  useEffect(() => {
<<<<<<< HEAD
    // this effect is used to attach the global event handlers

    const onKeyDown = (event: KeyboardEvent) => {
      if (
        (event.ctrlKey || event.metaKey) &&
        event.key === "c" &&
        lastSelection &&
        !disableCopyPaste
      ) {
        event.preventDefault();
        setLastCopiedSelection(_.cloneDeep(lastSelection));
      }
      if (
        (event.ctrlKey || event.metaKey) &&
        event.key === "v" &&
        lastCopiedSelection &&
        !disableCopyPaste
      ) {
        event.preventDefault();
        let bounds = reactFlowWrapper.current.getBoundingClientRect();
        paste(lastCopiedSelection, {
          x: position.x - bounds.left,
          y: position.y - bounds.top,
        });
      }
    };
    const handleMouseMove = (event) => {
      setPosition({ x: event.clientX, y: event.clientY });
    };
=======
    setTabId(id);
  }, [id]);
>>>>>>> 98f3c708

  // Initialize state variable for the version
  const [version, setVersion] = useState("");
  useEffect(() => {
    getVersion().then((data) => {
      setVersion(data.version);
    });
  }, []);

  return (
<<<<<<< HEAD
    <div className="h-full w-full" ref={reactFlowWrapper}>
      {Object.keys(templates).length > 0 && Object.keys(types).length > 0 ? (
        <>
          <ReactFlow
            nodes={nodes}
            onMove={() => {
              updateFlow({ ...flow, data: reactFlowInstance.toObject() });
            }}
            edges={edges}
            onPaneClick={() => {
              setDisableCopyPaste(false);
            }}
            onPaneMouseLeave={() => {
              setDisableCopyPaste(true);
            }}
            onNodesChange={onNodesChange}
            onEdgesChange={onEdgesChangeMod}
            onConnect={onConnect}
            disableKeyboardA11y={true}
            onLoad={setReactFlowInstance}
            onInit={setReactFlowInstance}
            nodeTypes={nodeTypes}
            onEdgeUpdate={onEdgeUpdate}
            onEdgeUpdateStart={onEdgeUpdateStart}
            onEdgeUpdateEnd={onEdgeUpdateEnd}
            onNodeDragStart={onNodeDragStart}
            onSelectionDragStart={onSelectionDragStart}
            onSelectionEnd={onSelectionEnd}
            onSelectionStart={onSelectionStart}
            onEdgesDelete={onEdgesDelete}
            connectionLineComponent={ConnectionLineComponent}
            onDragOver={onDragOver}
            onDrop={onDrop}
            onNodesDelete={onDelete}
            onSelectionChange={onSelectionChange}
            nodesDraggable={!disableCopyPaste}
            panOnDrag={!disableCopyPaste}
            zoomOnDoubleClick={!disableCopyPaste}
            selectNodesOnDrag={false}
            className="theme-attribution"
          >
            <Background className="dark:bg-gray-900" />
            <Controls className="[&>button]:text-black  [&>button]:dark:border-gray-600 [&>button]:dark:bg-gray-800 [&>button]:dark:fill-gray-400 [&>button]:dark:text-gray-400 hover:[&>button]:dark:bg-gray-700"></Controls>
          </ReactFlow>
          <Chat flow={flow} reactFlowInstance={reactFlowInstance} />
          <SelectionMenu
            onClick={() => {
              if (validateSelection(lastSelection).length === 0) {
                const { newFlow } = generateFlow(
                  lastSelection,
                  reactFlowInstance,
                  "new component"
                );
                const newGroupNode = generateNodeFromFlow(newFlow);
                setNodes((oldNodes) => [
                  ...oldNodes.filter(
                    (oldNode) =>
                      !lastSelection.nodes.some(
                        (selectionNode) => selectionNode.id === oldNode.id
                      )
                  ),
                  newGroupNode,
                ]);
                setEdges((oldEdges) =>
                  oldEdges.filter(
                    (oldEdge) =>
                      !lastSelection.nodes.some(
                        (selectionNode) =>
                          selectionNode.id === oldEdge.target ||
                          selectionNode.id === oldEdge.source
                      )
                  )
                );
              } else {
                setErrorData({
                  title: "Invalid selection",
                  list: validateSelection(lastSelection),
                });
              }
            }}
            isVisible={selectionMenuVisible}
            nodes={lastSelection?.nodes}
          />
        </>
      ) : (
        <></>
      )}
=======
    <div className="h-full w-full overflow-hidden">
      {flows.length > 0 &&
        tabId !== "" &&
        flows.findIndex((flow) => flow.id === tabId) !== -1 && (
          <Page flow={flows.find((flow) => flow.id === tabId)} />
        )}
      <a
        target={"_blank"}
        href="https://logspace.ai/"
        className="absolute left-7 bottom-2 flex h-6 cursor-pointer flex-col items-center justify-start overflow-hidden rounded-lg bg-foreground px-2 text-center font-sans text-xs tracking-wide text-secondary transition-all duration-500 ease-in-out hover:h-12"
      >
        {version && <div className="mt-1">⛓️ LangFlow v{version}</div>}
        <div className={version ? "mt-2" : "mt-1"}>Created by Logspace</div>
      </a>
>>>>>>> 98f3c708
    </div>
  );
}<|MERGE_RESOLUTION|>--- conflicted
+++ resolved
@@ -1,86 +1,15 @@
 import { useContext, useEffect, useState } from "react";
 import Page from "./components/PageComponent";
 import { TabsContext } from "../../contexts/tabsContext";
-<<<<<<< HEAD
-import { typesContext } from "../../contexts/typesContext";
-import ConnectionLineComponent from "./components/ConnectionLineComponent";
-import { FlowType, NodeType } from "../../types/flow";
-import { APIClassType } from "../../types/api";
-import {
-  filterFlow,
-  generateFlow,
-  generateNodeFromFlow,
-  getMiddlePoint,
-  isValidConnection,
-  updateRemovedEdges,
-  validateSelection,
-} from "../../utils";
-import useUndoRedo from "./hooks/useUndoRedo";
-import SelectionMenu from "./components/SelectionMenuComponent";
-import GroupNode from "../../CustomNodes/GroupNode";
-
-const nodeTypes = {
-  genericNode: GenericNode,
-  groupNode: GroupNode,
-};
-
-export default function FlowPage({ flow }: { flow: FlowType }) {
-  let { updateFlow, disableCopyPaste, addFlow, getNodeId, paste } =
-    useContext(TabsContext);
-  const { types, reactFlowInstance, setReactFlowInstance, templates } =
-    useContext(typesContext);
-  const reactFlowWrapper = useRef(null);
-
-  const { undo, redo, canUndo, canRedo, takeSnapshot } = useUndoRedo();
-
-  const [position, setPosition] = useState({ x: 0, y: 0 });
-  const [lastSelection, setLastSelection] =
-    useState<OnSelectionChangeParams>(null);
-
-  const [lastCopiedSelection, setLastCopiedSelection] = useState(null);
-=======
 import { useParams } from "react-router-dom";
 import { getVersion } from "../../controllers/API";
->>>>>>> 98f3c708
 
 export default function FlowPage() {
   const { flows, tabId, setTabId } = useContext(TabsContext);
   const { id } = useParams();
   useEffect(() => {
-<<<<<<< HEAD
-    // this effect is used to attach the global event handlers
-
-    const onKeyDown = (event: KeyboardEvent) => {
-      if (
-        (event.ctrlKey || event.metaKey) &&
-        event.key === "c" &&
-        lastSelection &&
-        !disableCopyPaste
-      ) {
-        event.preventDefault();
-        setLastCopiedSelection(_.cloneDeep(lastSelection));
-      }
-      if (
-        (event.ctrlKey || event.metaKey) &&
-        event.key === "v" &&
-        lastCopiedSelection &&
-        !disableCopyPaste
-      ) {
-        event.preventDefault();
-        let bounds = reactFlowWrapper.current.getBoundingClientRect();
-        paste(lastCopiedSelection, {
-          x: position.x - bounds.left,
-          y: position.y - bounds.top,
-        });
-      }
-    };
-    const handleMouseMove = (event) => {
-      setPosition({ x: event.clientX, y: event.clientY });
-    };
-=======
     setTabId(id);
   }, [id]);
->>>>>>> 98f3c708
 
   // Initialize state variable for the version
   const [version, setVersion] = useState("");
@@ -91,95 +20,6 @@
   }, []);
 
   return (
-<<<<<<< HEAD
-    <div className="h-full w-full" ref={reactFlowWrapper}>
-      {Object.keys(templates).length > 0 && Object.keys(types).length > 0 ? (
-        <>
-          <ReactFlow
-            nodes={nodes}
-            onMove={() => {
-              updateFlow({ ...flow, data: reactFlowInstance.toObject() });
-            }}
-            edges={edges}
-            onPaneClick={() => {
-              setDisableCopyPaste(false);
-            }}
-            onPaneMouseLeave={() => {
-              setDisableCopyPaste(true);
-            }}
-            onNodesChange={onNodesChange}
-            onEdgesChange={onEdgesChangeMod}
-            onConnect={onConnect}
-            disableKeyboardA11y={true}
-            onLoad={setReactFlowInstance}
-            onInit={setReactFlowInstance}
-            nodeTypes={nodeTypes}
-            onEdgeUpdate={onEdgeUpdate}
-            onEdgeUpdateStart={onEdgeUpdateStart}
-            onEdgeUpdateEnd={onEdgeUpdateEnd}
-            onNodeDragStart={onNodeDragStart}
-            onSelectionDragStart={onSelectionDragStart}
-            onSelectionEnd={onSelectionEnd}
-            onSelectionStart={onSelectionStart}
-            onEdgesDelete={onEdgesDelete}
-            connectionLineComponent={ConnectionLineComponent}
-            onDragOver={onDragOver}
-            onDrop={onDrop}
-            onNodesDelete={onDelete}
-            onSelectionChange={onSelectionChange}
-            nodesDraggable={!disableCopyPaste}
-            panOnDrag={!disableCopyPaste}
-            zoomOnDoubleClick={!disableCopyPaste}
-            selectNodesOnDrag={false}
-            className="theme-attribution"
-          >
-            <Background className="dark:bg-gray-900" />
-            <Controls className="[&>button]:text-black  [&>button]:dark:border-gray-600 [&>button]:dark:bg-gray-800 [&>button]:dark:fill-gray-400 [&>button]:dark:text-gray-400 hover:[&>button]:dark:bg-gray-700"></Controls>
-          </ReactFlow>
-          <Chat flow={flow} reactFlowInstance={reactFlowInstance} />
-          <SelectionMenu
-            onClick={() => {
-              if (validateSelection(lastSelection).length === 0) {
-                const { newFlow } = generateFlow(
-                  lastSelection,
-                  reactFlowInstance,
-                  "new component"
-                );
-                const newGroupNode = generateNodeFromFlow(newFlow);
-                setNodes((oldNodes) => [
-                  ...oldNodes.filter(
-                    (oldNode) =>
-                      !lastSelection.nodes.some(
-                        (selectionNode) => selectionNode.id === oldNode.id
-                      )
-                  ),
-                  newGroupNode,
-                ]);
-                setEdges((oldEdges) =>
-                  oldEdges.filter(
-                    (oldEdge) =>
-                      !lastSelection.nodes.some(
-                        (selectionNode) =>
-                          selectionNode.id === oldEdge.target ||
-                          selectionNode.id === oldEdge.source
-                      )
-                  )
-                );
-              } else {
-                setErrorData({
-                  title: "Invalid selection",
-                  list: validateSelection(lastSelection),
-                });
-              }
-            }}
-            isVisible={selectionMenuVisible}
-            nodes={lastSelection?.nodes}
-          />
-        </>
-      ) : (
-        <></>
-      )}
-=======
     <div className="h-full w-full overflow-hidden">
       {flows.length > 0 &&
         tabId !== "" &&
@@ -194,7 +34,6 @@
         {version && <div className="mt-1">⛓️ LangFlow v{version}</div>}
         <div className={version ? "mt-2" : "mt-1"}>Created by Logspace</div>
       </a>
->>>>>>> 98f3c708
     </div>
   );
 }