--- conflicted
+++ resolved
@@ -578,17 +578,6 @@
   ];
 }
 
-<<<<<<< HEAD
-export function getFieldTitle(
-  template: APITemplateType,
-  templateField: string
-): string {
-  return template[templateField].display_name
-    ? template[templateField].display_name!
-    : template[templateField].name
-    ? toTitleCase(template[templateField].name!)
-    : toTitleCase(templateField);
-=======
 export function checkLocalStorageKey(key: string): boolean {
   return localStorage.getItem(key) !== null;
 }
@@ -605,7 +594,6 @@
     newKey = type + " " + `(${count})`;
   }
   return { newKey, increment: count };
->>>>>>> b8698523
 }
 
 export function removeCountFromString(input: string): string {
@@ -616,8 +604,6 @@
   const result = input.replace(pattern, "");
 
   return result.trim(); // Trim any leading/trailing spaces
-<<<<<<< HEAD
-=======
 }
 
 export function createRandomKey(key: string, uid: string): string {
@@ -672,5 +658,4 @@
     : template[templateField].name
     ? toTitleCase(template[templateField].name!)
     : toTitleCase(templateField);
->>>>>>> b8698523
 }