--- conflicted
+++ resolved
@@ -25,15 +25,6 @@
             sendMessage();
           }
         }}
-<<<<<<< HEAD
-=======
-        onBlur={() => {
-          setDisableCopyPaste(false);
-        }}
-        onFocus={() => {
-          setDisableCopyPaste(true);
-        }}
->>>>>>> 2b577934
         rows={1}
         ref={inputRef}
         disabled={lockChat}
