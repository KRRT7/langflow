--- conflicted
+++ resolved
@@ -3,7 +3,6 @@
 import "ace-builds/src-noconflict/theme-github";
 import "ace-builds/src-noconflict/theme-twilight";
 import {
-  MutableRefObject,
   ReactNode,
   forwardRef,
   useContext,
@@ -16,7 +15,9 @@
 import IconComponent from "../../components/genericIconComponent";
 import { EXPORT_CODE_DIALOG } from "../../constants/constants";
 import { TabsContext } from "../../contexts/tabsContext";
-import { FlowType, NodeType, TweaksType } from "../../types/flow/index";
+import { TemplateVariableType } from "../../types/api";
+import { tweakType, uniqueTweakType } from "../../types/components";
+import { FlowType, NodeType } from "../../types/flow/index";
 import { buildTweaks } from "../../utils/reactflowUtils";
 import {
   getCurlCode,
@@ -26,8 +27,6 @@
   tabsArray,
 } from "../../utils/utils";
 import BaseModal from "../baseModal";
-import { tweakType, uniqueTweakType } from "../../types/components";
-import { APITemplateType, TemplateVariableType } from "../../types/api";
 
 const ApiModal = forwardRef(
   (
@@ -52,7 +51,13 @@
     const pythonCode = getPythonCode(flow, tweak.current, tabsState);
     const widgetCode = getWidgetCode(flow, tabsState);
     const tweaksCode = buildTweaks(flow);
-    const codesArray = [curl_code, pythonApiCode, pythonCode, widgetCode, pythonCode];
+    const codesArray = [
+      curl_code,
+      pythonApiCode,
+      pythonCode,
+      widgetCode,
+      pythonCode,
+    ];
     const [tabs, setTabs] = useState(tabsArray(codesArray, 0));
 
     function startState() {
@@ -83,13 +88,8 @@
     function filterNodes() {
       let arrNodesWithValues: string[] = [];
 
-<<<<<<< HEAD
-      flow["data"]!["nodes"].forEach((t) => {
-        Object.keys(t["data"]["node"]["template"])
-=======
-      flow["data"]["nodes"].forEach((node) => {
+      flow["data"]!["nodes"].forEach((node) => {
         Object.keys(node["data"]["node"]["template"])
->>>>>>> cb66255b
           .filter(
             (templateField) =>
               templateField.charAt(0) !== "_" &&
@@ -111,7 +111,11 @@
         return self.indexOf(value) === index;
       });
     }
-    function buildTweakObject(tw: string, changes: string | string[] | boolean | number, template: TemplateVariableType) {
+    function buildTweakObject(
+      tw: string,
+      changes: string | string[] | boolean | number,
+      template: TemplateVariableType
+    ) {
       if (typeof changes === "string" && template.type === "float") {
         changes = parseFloat(changes);
       }
@@ -170,7 +174,11 @@
       return htmlContent;
     }
 
-    function getValue(value: string, node: NodeType, template: TemplateVariableType) {
+    function getValue(
+      value: string,
+      node: NodeType,
+      template: TemplateVariableType
+    ) {
       let returnValue = value ?? "";
 
       if (getTweak.length > 0) {
