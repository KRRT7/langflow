import { Transition } from "@headlessui/react";
import { MessagesSquare } from "lucide-react";

import { alertContext } from "../../../contexts/alertContext";
import { useContext } from "react";

export default function ChatTrigger({ open, setOpen, isBuilt }) {
  const { setErrorData } = useContext(alertContext);

  function handleClick() {
    if (isBuilt) {
      setOpen(true);
    } else {
      setErrorData({
        title: "Flow not built",
        list: ["Please build the flow before chatting"],
      });
    }
  }

  return (
    <Transition
      show={!open}
      appear={true}
      enter="transition ease-out duration-300"
      enterFrom="translate-y-96"
      enterTo="translate-y-0"
      leave="transition ease-in duration-300"
      leaveFrom="translate-y-0"
      leaveTo="translate-y-96"
    >
      <div className="absolute bottom-4 right-3">
        <div
          className="flex justify-center align-center py-1 px-3 w-12 h-12 rounded-full shadow-md shadow-[#0000002a] hover:shadow-[#00000032]
          bg-[#E2E7EE] dark:border-gray-600 cursor-pointer"
          onClick={handleClick}
        >
          <button>
<<<<<<< HEAD
            <div className="flex gap-3  items-center">
              <ChatBubbleBottomCenterTextIcon
                className="mt-1 h-6 w-6"
=======
            <div className="flex gap-3">
              <MessagesSquare
                className="pth-6 w-6 fill-[#5c8be1] stroke-1 stroke-[#5c8be1]"
>>>>>>> 98f3c708
                style={{ color: "white" }}
                strokeWidth={1.5}
              />
            </div>
          </button>
        </div>
      </div>
    </Transition>
  );
}<|MERGE_RESOLUTION|>--- conflicted
+++ resolved
@@ -36,15 +36,9 @@
           onClick={handleClick}
         >
           <button>
-<<<<<<< HEAD
-            <div className="flex gap-3  items-center">
-              <ChatBubbleBottomCenterTextIcon
-                className="mt-1 h-6 w-6"
-=======
             <div className="flex gap-3">
               <MessagesSquare
                 className="pth-6 w-6 fill-[#5c8be1] stroke-1 stroke-[#5c8be1]"
->>>>>>> 98f3c708
                 style={{ color: "white" }}
                 strokeWidth={1.5}
               />
