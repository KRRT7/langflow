import { useContext, useState } from "react";
import { TabsContext } from "../../../../contexts/tabsContext";
import {
  DropdownMenu,
  DropdownMenuContent,
  DropdownMenuItem,
  DropdownMenuLabel,
  DropdownMenuTrigger,
} from "../../../ui/dropdown-menu";

import { Link, useNavigate } from "react-router-dom";
import { alertContext } from "../../../../contexts/alertContext";
import { undoRedoContext } from "../../../../contexts/undoRedoContext";
import FlowSettingsModal from "../../../../modals/flowSettingsModal";
import { menuBarPropsType } from "../../../../types/components";
import IconComponent from "../../../genericIconComponent";
import { Button } from "../../../ui/button";

<<<<<<< HEAD
export const MenuBar = ({ flows, tabId }: menuBarPropsType): JSX.Element => {
  const { updateFlow, setTabId, addFlow } = useContext(TabsContext);
=======
export const MenuBar = ({ flows, tabId }) => {
  const { addFlow } = useContext(TabsContext);
>>>>>>> dda8676d
  const { setErrorData } = useContext(alertContext);
  const { undo, redo } = useContext(undoRedoContext);
  const [openSettings, setOpenSettings] = useState(false);

  const navigate = useNavigate();

  function handleAddFlow() {
    try {
      addFlow(null, true).then((id) => {
        navigate("/flow/" + id);
      });
      // saveFlowStyleInDataBase();
    } catch (err) {
      setErrorData(err);
    }
  }
  let current_flow = flows.find((flow) => flow.id === tabId);

  return (
    <div className="round-button-div">
      <Link to="/">
        <IconComponent name="ChevronLeft" className="w-4" />
      </Link>
      <div className="header-menu-bar">
        <DropdownMenu>
          <DropdownMenuTrigger asChild>
            <Button asChild variant="primary" size="sm">
              <div className="header-menu-bar-display">
                <div className="header-menu-flow-name">{current_flow.name}</div>
                <IconComponent name="ChevronDown" className="h-4 w-4" />
              </div>
            </Button>
          </DropdownMenuTrigger>
          <DropdownMenuContent className="w-44">
            <DropdownMenuLabel>Options</DropdownMenuLabel>
            <DropdownMenuItem
              onClick={() => {
                handleAddFlow();
              }}
              className="cursor-pointer"
            >
              <IconComponent name="Plus" className="header-menu-options" />
              New
            </DropdownMenuItem>

            <DropdownMenuItem
              onClick={() => {
                setOpenSettings(true);
              }}
              className="cursor-pointer"
            >
              <IconComponent
                name="Settings2"
                className="header-menu-options "
              />
              Settings
            </DropdownMenuItem>

            <DropdownMenuItem
              onClick={() => {
                undo();
              }}
              className="cursor-pointer"
            >
              <IconComponent name="Undo" className="header-menu-options " />
              Undo
            </DropdownMenuItem>
            <DropdownMenuItem
              onClick={() => {
                redo();
              }}
              className="cursor-pointer"
            >
              <IconComponent name="Redo" className="header-menu-options " />
              Redo
            </DropdownMenuItem>
          </DropdownMenuContent>
        </DropdownMenu>
        <FlowSettingsModal
          open={openSettings}
          setOpen={setOpenSettings}
        ></FlowSettingsModal>
      </div>
    </div>
  );
};

export default MenuBar;<|MERGE_RESOLUTION|>--- conflicted
+++ resolved
@@ -16,13 +16,8 @@
 import IconComponent from "../../../genericIconComponent";
 import { Button } from "../../../ui/button";
 
-<<<<<<< HEAD
 export const MenuBar = ({ flows, tabId }: menuBarPropsType): JSX.Element => {
-  const { updateFlow, setTabId, addFlow } = useContext(TabsContext);
-=======
-export const MenuBar = ({ flows, tabId }) => {
   const { addFlow } = useContext(TabsContext);
->>>>>>> dda8676d
   const { setErrorData } = useContext(alertContext);
   const { undo, redo } = useContext(undoRedoContext);
   const [openSettings, setOpenSettings] = useState(false);
