import json
from typing import AsyncIterator, Dict, Iterator, List

import yaml
from langchain_core.messages import AIMessage, AIMessageChunk
from loguru import logger

from langflow.graph.schema import CHAT_COMPONENTS, RECORDS_COMPONENTS, InterfaceComponentTypes
from langflow.graph.utils import ArtifactType, UnbuiltObject, serialize_field
from langflow.graph.vertex.base import Vertex
from langflow.schema import Record
from langflow.schema.schema import INPUT_FIELD_NAME
from langflow.services.monitor.utils import log_vertex_build
from langflow.utils.schemas import ChatOutputResponse, RecordOutputResponse
from langflow.utils.util import unescape_string


class CustomComponentVertex(Vertex):
    def __init__(self, data: Dict, graph):
        super().__init__(data, graph=graph, base_type="custom_components")

    def _built_object_repr(self):
        if self.artifacts and "repr" in self.artifacts:
            return self.artifacts["repr"] or super()._built_object_repr()


class InterfaceVertex(Vertex):
    def __init__(self, data: Dict, graph):
        super().__init__(data, graph=graph, base_type="custom_components", is_task=True)
        self.steps = [self._build, self._run]

    def build_stream_url(self):
        return f"/api/v1/build/{self.graph.flow_id}/{self.id}/stream"

    def _built_object_repr(self):
        if self.task_id and self.is_task:
            if task := self.get_task():
                return str(task.info)
            else:
                return f"Task {self.task_id} is not running"
        if self.artifacts:
            # dump as a yaml string
            if isinstance(self.artifacts, dict):
                _artifacts = [self.artifacts]
            elif hasattr(self.artifacts, "records"):
                _artifacts = self.artifacts.records
            else:
                _artifacts = self.artifacts
            artifacts = []
            for artifact in _artifacts:
                # artifacts = {k.title().replace("_", " "): v for k, v in self.artifacts.items() if v is not None}
                artifact = {k.title().replace("_", " "): v for k, v in artifact.items() if v is not None}
                artifacts.append(artifact)
            yaml_str = yaml.dump(artifacts, default_flow_style=False, allow_unicode=True)
            return yaml_str
        return super()._built_object_repr()

    def _process_chat_component(self):
        """
        Process the chat component and return the message.

        This method processes the chat component by extracting the necessary parameters
        such as sender, sender_name, and message from the `params` dictionary. It then
        performs additional operations based on the type of the `_built_object` attribute.
        If `_built_object` is an instance of `AIMessage`, it creates a `ChatOutputResponse`
        object using the `from_message` method. If `_built_object` is not an instance of
        `UnbuiltObject`, it checks the type of `_built_object` and performs specific
        operations accordingly. If `_built_object` is a dictionary, it converts it into a
        code block. If `_built_object` is an instance of `Record`, it assigns the `text`
        attribute to the `message` variable. If `message` is an instance of `AsyncIterator`
        or `Iterator`, it builds a stream URL and sets `message` to an empty string. If
        `_built_object` is not a string, it converts it to a string. If `message` is a
        generator or iterator, it assigns it to the `message` variable. Finally, it creates
        a `ChatOutputResponse` object using the extracted parameters and assigns it to the
        `artifacts` attribute. If `artifacts` is not None, it calls the `model_dump` method
        on it and assigns the result to the `artifacts` attribute. It then returns the
        `message` variable.

        Returns:
            str: The processed message.
        """
        artifacts = None
        sender = self.params.get("sender", None)
        sender_name = self.params.get("sender_name", None)
        message = self.params.get(INPUT_FIELD_NAME, None)
        files = [{"path": file} if isinstance(file, str) else file for file in self.params.get("files", [])]
        if isinstance(message, str):
            message = unescape_string(message)
        stream_url = None
        if isinstance(self._built_object, (AIMessage, AIMessageChunk)):
            artifacts = ChatOutputResponse.from_message(
                self._built_object,
                sender=sender,
                sender_name=sender_name,
            )
        elif not isinstance(self._built_object, UnbuiltObject):
            if isinstance(self._built_object, dict):
                # Turn the dict into a pleasing to
                # read JSON inside a code block
                message = dict_to_codeblock(self._built_object)
            elif isinstance(self._built_object, Record):
                message = self._built_object.text
            elif isinstance(message, (AsyncIterator, Iterator)):
                stream_url = self.build_stream_url()
                message = ""
            elif not isinstance(self._built_object, str):
                message = str(self._built_object)
            # if the message is a generator or iterator
            # it means that it is a stream of messages
            else:
                message = self._built_object
            artifact_type = ArtifactType.STREAM if stream_url is not None else ArtifactType.OBJECT
            artifacts = ChatOutputResponse(
<<<<<<< HEAD
                message=message,
                sender=sender,
                sender_name=sender_name,
                stream_url=stream_url,
                files=files,
                type=artifact_type.value,
=======
                message=message, sender=sender, sender_name=sender_name, stream_url=stream_url, files=files
>>>>>>> d8907827
            )

            self.will_stream = stream_url is not None
        if artifacts:
            self.artifacts = artifacts.model_dump(exclude_none=True)

        return message

    def _process_record_component(self):
        """
        Process the record component of the vertex.

        If the built object is an instance of `Record`, it calls the `model_dump` method
        and assigns the result to the `artifacts` attribute.

        If the built object is a list, it iterates over each element and checks if it is
        an instance of `Record`. If it is, it calls the `model_dump` method and appends
        the result to the `artifacts` list. If it is not, it raises a `ValueError` if the
        `ignore_errors` parameter is set to `False`, or logs an error message if it is set
        to `True`.

        Returns:
            The built object.

        Raises:
            ValueError: If an element in the list is not an instance of `Record` and
                `ignore_errors` is set to `False`.
        """
        if isinstance(self._built_object, Record):
            artifacts = [self._built_object.data]
        elif isinstance(self._built_object, list):
            artifacts = []
            ignore_errors = self.params.get("ignore_errors", False)
            for record in self._built_object:
                if isinstance(record, Record):
                    artifacts.append(record.data)
                elif ignore_errors:
                    logger.error(f"Record expected, but got {record} of type {type(record)}")
                else:
                    raise ValueError(f"Record expected, but got {record} of type {type(record)}")
        self.artifacts = RecordOutputResponse(records=artifacts)
        return self._built_object

    async def _run(self, *args, **kwargs):
        if self.is_interface_component:
            if self.vertex_type in CHAT_COMPONENTS:
                message = self._process_chat_component()
            elif self.vertex_type in RECORDS_COMPONENTS:
                message = self._process_record_component()
            if isinstance(self._built_object, (AsyncIterator, Iterator)):
                if self.params.get("return_record", False):
                    self._built_object = Record(text=message, data=self.artifacts)
                else:
                    self._built_object = message
            self._built_result = self._built_object

        else:
            await super()._run(*args, **kwargs)

    async def stream(self):
        iterator = self.params.get(INPUT_FIELD_NAME, None)
        if not isinstance(iterator, (AsyncIterator, Iterator)):
            raise ValueError("The message must be an iterator or an async iterator.")
        is_async = isinstance(iterator, AsyncIterator)
        complete_message = ""
        if is_async:
            async for message in iterator:
                message = message.content if hasattr(message, "content") else message
                message = message.text if hasattr(message, "text") else message
                yield message
                complete_message += message
        else:
            for message in iterator:
                message = message.content if hasattr(message, "content") else message
                message = message.text if hasattr(message, "text") else message
                yield message
                complete_message += message
        self.artifacts = ChatOutputResponse(
            message=complete_message,
            sender=self.params.get("sender", ""),
            sender_name=self.params.get("sender_name", ""),
            files=[{"path": file} if isinstance(file, str) else file for file in self.params.get("files", [])],
<<<<<<< HEAD
            type=ArtifactType.OBJECT.value,
=======
>>>>>>> d8907827
        ).model_dump()
        self.params[INPUT_FIELD_NAME] = complete_message
        self._built_object = Record(text=complete_message, data=self.artifacts)
        self._built_result = complete_message
        # Update artifacts with the message
        # and remove the stream_url
        self._finalize_build()
        logger.debug(f"Streamed message: {complete_message}")

        await log_vertex_build(
            flow_id=self.graph.flow_id,
            vertex_id=self.id,
            valid=True,
            logs=self._built_object_repr(),
            data=self.result,
            messages=self.artifacts,
        )

        self._validate_built_object()
        self._built = True

    async def consume_async_generator(self):
        async for _ in self.stream():
            pass

    def _is_chat_input(self):
        return self.vertex_type == InterfaceComponentTypes.ChatInput and self.is_input


class StateVertex(Vertex):
    def __init__(self, data: Dict, graph):
        super().__init__(data, graph=graph, base_type="custom_components")
        self.steps = [self._build]
        self.is_state = True

    @property
    def successors_ids(self) -> List[str]:
        successors = self.graph.successor_map.get(self.id, [])
        return successors + self.graph.activated_vertices


def dict_to_codeblock(d: dict) -> str:
    serialized = {key: serialize_field(val) for key, val in d.items()}
    json_str = json.dumps(serialized, indent=4)
    return f"```json\n{json_str}\n```"<|MERGE_RESOLUTION|>--- conflicted
+++ resolved
@@ -111,16 +111,7 @@
                 message = self._built_object
             artifact_type = ArtifactType.STREAM if stream_url is not None else ArtifactType.OBJECT
             artifacts = ChatOutputResponse(
-<<<<<<< HEAD
-                message=message,
-                sender=sender,
-                sender_name=sender_name,
-                stream_url=stream_url,
-                files=files,
-                type=artifact_type.value,
-=======
                 message=message, sender=sender, sender_name=sender_name, stream_url=stream_url, files=files
->>>>>>> d8907827
             )
 
             self.will_stream = stream_url is not None
@@ -203,10 +194,7 @@
             sender=self.params.get("sender", ""),
             sender_name=self.params.get("sender_name", ""),
             files=[{"path": file} if isinstance(file, str) else file for file in self.params.get("files", [])],
-<<<<<<< HEAD
             type=ArtifactType.OBJECT.value,
-=======
->>>>>>> d8907827
         ).model_dump()
         self.params[INPUT_FIELD_NAME] = complete_message
         self._built_object = Record(text=complete_message, data=self.artifacts)
@@ -220,9 +208,9 @@
             flow_id=self.graph.flow_id,
             vertex_id=self.id,
             valid=True,
-            logs=self._built_object_repr(),
+            params=self._built_object_repr(),
             data=self.result,
-            messages=self.artifacts,
+            artifacts=self.artifacts,
         )
 
         self._validate_built_object()
