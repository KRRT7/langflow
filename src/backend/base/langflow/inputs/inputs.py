--- conflicted
+++ resolved
@@ -358,11 +358,7 @@
 
     Attributes:
         field_type (SerializableFieldTypes): The field type of the input. Defaults to FieldTypes.TEXT.
-<<<<<<< HEAD
-        options (Optional[Union[list[str], Callable]]): List of options for the field. Only used when is_list=True.
-=======
         options (Optional[Union[list[str], Callable]]): List of options for the field.
->>>>>>> 32452d05
             Default is None.
     """
 
