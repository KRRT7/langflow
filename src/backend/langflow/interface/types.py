from langflow.interface.agents.base import agent_creator
from langflow.interface.chains.base import chain_creator
from langflow.interface.document_loaders.base import documentloader_creator
from langflow.interface.embeddings.base import embedding_creator
from langflow.interface.llms.base import llm_creator
from langflow.interface.memories.base import memory_creator
from langflow.interface.prompts.base import prompt_creator
from langflow.interface.text_splitters.base import textsplitter_creator
from langflow.interface.toolkits.base import toolkits_creator
from langflow.interface.tools.base import tool_creator
from langflow.interface.utilities.base import utility_creator
from langflow.interface.vector_store.base import vectorstore_creator
from langflow.interface.wrappers.base import wrapper_creator
from langflow.interface.output_parsers.base import output_parser_creator
<<<<<<< HEAD
from langflow.interface.tools.custom import CustomComponent

from langflow.template.field.base import TemplateField
from langflow.template.frontend_node.tools import CustomComponentNode
=======
from langflow.interface.retrievers.base import retriever_creator
>>>>>>> 8d77e510


def get_type_list():
    """Get a list of all langchain types"""
    all_types = build_langchain_types_dict()

    # all_types.pop("tools")

    for key, value in all_types.items():
        all_types[key] = [item["template"]["_type"] for item in value.values()]

    return all_types


def build_langchain_types_dict():  # sourcery skip: dict-assign-update-to-union
    """Build a dictionary of all langchain types"""

    all_types = {}

    creators = [
        chain_creator,
        agent_creator,
        prompt_creator,
        llm_creator,
        memory_creator,
        tool_creator,
        toolkits_creator,
        wrapper_creator,
        embedding_creator,
        vectorstore_creator,
        documentloader_creator,
        textsplitter_creator,
        utility_creator,
        output_parser_creator,
        retriever_creator,
    ]

    all_types = {}
    for creator in creators:
        created_types = creator.to_dict()
        if created_types[creator.type_name].values():
            all_types.update(created_types)
    return all_types


<<<<<<< HEAD
# TODO: Move to correct place
def add_new_custom_field(template, field_name: str, field_type: str):
    new_field = TemplateField(
        name=field_name,
        field_type=field_type,
        show=True,
        required=True,
        advanced=False
    )
    template.get('template')[field_name] = new_field.to_dict()
    template.get('custom_fields').append(field_name)

    return template


# TODO: Move to correct place
def add_code_field(template, raw_code):
    # Field with the Python code to allow update
    code_field = {
        "code": {
            "dynamic": True,
            "required": True,
            "placeholder": "",
            "show": True,
            "multiline": True,
            "value": raw_code,
            "password": False,
            "name": "code",
            "advanced": False,
            "type": "code",
            "list": False
        }
    }
    template.get('template')['code'] = code_field.get('code')

    return template


def build_langchain_template_custom_component(extractor: CustomComponent):
    # Build base "CustomComponent" template
    template = CustomComponentNode().to_dict().get(type(extractor).__name__)

    function_args, return_type = extractor.args_and_return_type
    raw_code = extractor.code

    # Add extra fields
    for extra_field in function_args:
        def_field = extra_field[0]
        def_type = extra_field[1]

        if def_field != 'self':
            # TODO: Validate type - if is possible to render into frontend
            if not def_type:
                def_type = 'str'

            template = add_new_custom_field(
                template,
                def_field,
                def_type
            )

    template = add_code_field(
        template,
        raw_code
    )

    # TODO: Build a vertex - loading.py

    # TODO: Get base classes from "return_type" and add to template.base_classes
    template.get('base_classes').append("ConversationChain")
    template.get('base_classes').append("LLMChain")
    template.get('base_classes').append("Chain")
    template.get('base_classes').append("Serializable")
    template.get('base_classes').append("function")

    return template
=======
langchain_types_dict = build_langchain_types_dict()
>>>>>>> 8d77e510
<|MERGE_RESOLUTION|>--- conflicted
+++ resolved
@@ -12,14 +12,11 @@
 from langflow.interface.vector_store.base import vectorstore_creator
 from langflow.interface.wrappers.base import wrapper_creator
 from langflow.interface.output_parsers.base import output_parser_creator
-<<<<<<< HEAD
 from langflow.interface.tools.custom import CustomComponent
 
 from langflow.template.field.base import TemplateField
 from langflow.template.frontend_node.tools import CustomComponentNode
-=======
 from langflow.interface.retrievers.base import retriever_creator
->>>>>>> 8d77e510
 
 
 def get_type_list():
@@ -65,18 +62,13 @@
     return all_types
 
 
-<<<<<<< HEAD
 # TODO: Move to correct place
 def add_new_custom_field(template, field_name: str, field_type: str):
     new_field = TemplateField(
-        name=field_name,
-        field_type=field_type,
-        show=True,
-        required=True,
-        advanced=False
+        name=field_name, field_type=field_type, show=True, required=True, advanced=False
     )
-    template.get('template')[field_name] = new_field.to_dict()
-    template.get('custom_fields').append(field_name)
+    template.get("template")[field_name] = new_field.to_dict()
+    template.get("custom_fields")[field_name] = None
 
     return template
 
@@ -96,10 +88,10 @@
             "name": "code",
             "advanced": False,
             "type": "code",
-            "list": False
+            "list": False,
         }
     }
-    template.get('template')['code'] = code_field.get('code')
+    template.get("template")["code"] = code_field.get("code")
 
     return template
 
@@ -116,32 +108,23 @@
         def_field = extra_field[0]
         def_type = extra_field[1]
 
-        if def_field != 'self':
+        if def_field != "self":
             # TODO: Validate type - if is possible to render into frontend
             if not def_type:
-                def_type = 'str'
+                def_type = "str"
 
-            template = add_new_custom_field(
-                template,
-                def_field,
-                def_type
-            )
+            template = add_new_custom_field(template, def_field, def_type)
 
-    template = add_code_field(
-        template,
-        raw_code
-    )
-
-    # TODO: Build a vertex - loading.py
+    template = add_code_field(template, raw_code)
 
     # TODO: Get base classes from "return_type" and add to template.base_classes
-    template.get('base_classes').append("ConversationChain")
-    template.get('base_classes').append("LLMChain")
-    template.get('base_classes').append("Chain")
-    template.get('base_classes').append("Serializable")
-    template.get('base_classes').append("function")
+    template.get("base_classes").append("ConversationChain")
+    template.get("base_classes").append("LLMChain")
+    template.get("base_classes").append("Chain")
+    template.get("base_classes").append("Serializable")
+    template.get("base_classes").append("function")
 
     return template
-=======
-langchain_types_dict = build_langchain_types_dict()
->>>>>>> 8d77e510
+
+
+langchain_types_dict = build_langchain_types_dict()