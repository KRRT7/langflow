import operator
import warnings
from typing import Any, ClassVar, Optional

import emoji
from cachetools import TTLCache, cachedmethod
from fastapi import HTTPException
from langflow.interface.custom.code_parser import CodeParser
from langflow.interface.custom.eval import eval_custom_component_code
from langflow.utils import validate


class ComponentCodeNullError(HTTPException):
    pass


class ComponentFunctionEntrypointNameNullError(HTTPException):
    pass


class Component:
    ERROR_CODE_NULL: ClassVar[str] = "Python code must be provided."
    ERROR_FUNCTION_ENTRYPOINT_NAME_NULL: ClassVar[str] = "The name of the entrypoint function must be provided."

    code: Optional[str] = None
    _function_entrypoint_name: str = "build"
    field_config: dict = {}
    _user_id: Optional[str]

    def __init__(self, **data):
        self.cache = TTLCache(maxsize=1024, ttl=60)
        for key, value in data.items():
            if key == "user_id":
                setattr(self, "_user_id", value)
            else:
                setattr(self, key, value)

        # Validate the emoji at the icon field
        if self.icon:
            self.icon = self.validate_icon(self.icon)

    def __setattr__(self, key, value):
        if key == "_user_id" and hasattr(self, "_user_id"):
            warnings.warn("user_id is immutable and cannot be changed.")
        super().__setattr__(key, value)

    @cachedmethod(cache=operator.attrgetter("cache"))
    def get_code_tree(self, code: str):
        parser = CodeParser(code)
        return parser.parse_code()

    def get_function(self):
        if not self.code:
            raise ComponentCodeNullError(
                status_code=400,
                detail={"error": self.ERROR_CODE_NULL, "traceback": ""},
            )

        if not self._function_entrypoint_name:
            raise ComponentFunctionEntrypointNameNullError(
                status_code=400,
                detail={
                    "error": self.ERROR_FUNCTION_ENTRYPOINT_NAME_NULL,
                    "traceback": "",
                },
            )

        return validate.create_function(self.code, self._function_entrypoint_name)

    def getattr_return_str(self, component, attribute):
        attribute = getattr(component, attribute)
        return str(attribute) if attribute else ""

    def build_template_config(self) -> dict:
        if not self.code:
            return {}

<<<<<<< HEAD
        cc_class = eval_custom_component_code(self.code)
        component_instance = cc_class()
        template_config = {}
        attributes_func_mapping = {
            "display_name": self.getattr_return_str,
            "description": self.getattr_return_str,
            "beta": self.getattr_return_str,
            "documentation": self.getattr_return_str,
        }

        for attribute, func in attributes_func_mapping.items():
            if hasattr(component_instance, attribute):
                template_config[attribute] = func(component_instance, attribute)

            return template_config
=======
                elif "icon" in item_name:
                    icon_str = ast.literal_eval(item_value)
                    template_config["icon"] = self.validate_icon(icon_str)

        return template_config
>>>>>>> 33d05a23

    def validate_icon(self, value: str):
        # we are going to use the emoji library to validate the emoji
        # emojis can be defined using the :emoji_name: syntax
        if not value.startswith(":") or not value.endswith(":"):
            raise ValueError("Invalid emoji. Please use the :emoji_name: syntax.")

        emoji_value = emoji.emojize(value, variant="emoji_type")
        if value == emoji_value:
            raise ValueError(f"Invalid emoji. {value} is not a valid emoji.")
        return emoji_value

    def build(self, *args: Any, **kwargs: Any) -> Any:
        raise NotImplementedError<|MERGE_RESOLUTION|>--- conflicted
+++ resolved
@@ -5,6 +5,7 @@
 import emoji
 from cachetools import TTLCache, cachedmethod
 from fastapi import HTTPException
+
 from langflow.interface.custom.code_parser import CodeParser
 from langflow.interface.custom.eval import eval_custom_component_code
 from langflow.utils import validate
@@ -75,7 +76,6 @@
         if not self.code:
             return {}
 
-<<<<<<< HEAD
         cc_class = eval_custom_component_code(self.code)
         component_instance = cc_class()
         template_config = {}
@@ -84,6 +84,7 @@
             "description": self.getattr_return_str,
             "beta": self.getattr_return_str,
             "documentation": self.getattr_return_str,
+            "icon": self.validate_icon,
         }
 
         for attribute, func in attributes_func_mapping.items():
@@ -91,15 +92,8 @@
                 template_config[attribute] = func(component_instance, attribute)
 
             return template_config
-=======
-                elif "icon" in item_name:
-                    icon_str = ast.literal_eval(item_value)
-                    template_config["icon"] = self.validate_icon(icon_str)
 
-        return template_config
->>>>>>> 33d05a23
-
-    def validate_icon(self, value: str):
+    def validate_icon(self, _, value: str):
         # we are going to use the emoji library to validate the emoji
         # emojis can be defined using the :emoji_name: syntax
         if not value.startswith(":") or not value.endswith(":"):
