--- conflicted
+++ resolved
@@ -15,14 +15,10 @@
 
 
 class AgentFrontendNode(FrontendNode):
-<<<<<<< HEAD
     def add_extra_fields(self) -> None:
         super().add_extra_fields()
         self.template.set_root_field(RootField(field_type="Text"))
 
-
-class SQLAgentNode(AgentFrontendNode):
-=======
     @staticmethod
     def format_field(field: TemplateField, name: Optional[str] = None) -> None:
         if field.name in ["suffix", "prefix"]:
@@ -33,7 +29,6 @@
 
 
 class SQLAgentNode(FrontendNode):
->>>>>>> 5d3a7f06
     name: str = "SQLAgent"
     template: Template = Template(
         type_name="sql_agent",
