--- conflicted
+++ resolved
@@ -114,14 +114,10 @@
     "arize-phoenix-otel>=0.6.1",
     "openinference-instrumentation-langchain>=0.1.29",
     "crewai~=0.86.0",
-<<<<<<< HEAD
-    "ag2>=0.3.2",
     "mcp>=0.9.1",
     "uv>=0.5.7",
-=======
     "ag2",
     "pydantic-ai>=0.0.12",
->>>>>>> e657e9de
 ]
 
 [project.urls]
