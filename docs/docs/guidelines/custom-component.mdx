---
description: Custom Components
hide_table_of_contents: true
---

import ZoomableImage from "/src/theme/ZoomableImage.js";
import Admonition from "@theme/Admonition";

# Custom Components

In Langflow, a Custom Component is a special component type that allows users to extend the platform's functionality by creating their own reusable and configurable components.

A Custom Component is created from a user-defined Python script that uses the _`CustomComponent`_ class provided by the Langflow library. These components can be as simple as a basic function that takes and returns a string or as complex as a combination of multiple sub-components and API calls.

Let's take a look at the basic rules and features. Then we'll go over an example.

## TL;DR

- Create a class that inherits from _`CustomComponent`_ and contains a _`build`_ method.
- Use arguments with [Type Annotations (or Type Hints)](https://docs.python.org/3/library/typing.html) of the _`build`_ method to create component fields.
- Use the _`build_config`_ method to customize how these fields look and behave.
- Set up a folder with your components to load them up in Langflow's sidebar.

Here is an example:

<div style={{
        display: "flex",
        justifyContent: "center",
    }}>
    <CH.Code linuNumbers={false}>

```python
from langflow.custom import CustomComponent
from langchain.schema import Document

class DocumentProcessor(CustomComponent):
    display_name = "Document Processor"
    description = "This component processes a document"

    def build_config(self) -> dict:
        options = ["Uppercase", "Lowercase", "Titlecase"]
        return {
            "function": {"options": options,
                    "value": options[0]}}

    def build(self, document: Document, function: str) -> Document:
        if isinstance(document, list):
            document = document[0]
        page_content = document.page_content
        if function == "Uppercase":
            page_content = page_content.upper()
        elif function == "Lowercase":
            page_content = page_content.lower()
        elif function == "Titlecase":
            page_content = page_content.title()
        self.repr_value = f"Result of {function} function: {page_content}"
        return Document(page_content=page_content)
```

    </CH.Code>

    <ZoomableImage
    alt="Document Processor Component"
    sources={{
        light: "img/document_processor.png",
        dark: "img/document_processor.png",
    }}
    style={{
        margin: "0 auto",
        display: "flex",
        justifyContent: "center",
    }}
    />

</div>

<Admonition type="tip">
  Check out [FlowRunner Component](../examples/flow-runner) for a more complex
  example.
</Admonition>

---

## Rules

The Python script for every Custom Component should follow a set of rules. Let's go over them one by one:

<CH.Scrollycoding rows={20} className={""}>

### Rule 1

The script must contain a **single class** that inherits from _`CustomComponent`_.

```python
from langflow.custom import CustomComponent
from langchain.schema import Document

class MyComponent(CustomComponent):
    display_name = "Custom Component"
    description = "This is a custom component"

    def build_config(self) -> dict:
        ...

    def build(self, document: Document, function: str) -> Document:
        ...
```

---

### Rule 2

This class requires a _`build`_ method used to run the component and define its fields.

```python
from langflow.custom import CustomComponent
from langchain.schema import Document

class MyComponent(CustomComponent):
    display_name = "Custom Component"
    description = "This is a custom component"

    def build_config(self) -> dict:
        ...

    # focus
    # mark
    def build(self) -> Document:
        ...
```

---

The [Return Type Annotation](https://docs.python.org/3/library/typing.html) of the _`build`_ method defines the component type (e.g., Chain, BaseLLM, or basic Python types). Check out all supported types in the [component reference](../components/custom).

```python
from langflow.custom import CustomComponent
from langchain.schema import Document

class MyComponent(CustomComponent):
    display_name = "Custom Component"
    description = "This is a custom component"

    def build_config(self) -> dict:
        ...

    # focus[20:31]
    # mark
    def build(self) -> Document:
        ...
```

---

```python
from langflow.custom import CustomComponent
from langchain.schema import Document

class MyComponent(CustomComponent):
    display_name = "Custom Component"
    description = "This is a custom component"

    def build_config(self) -> dict:
        ...

    def build(self) -> Document:
        ...
```

### Rule 3

The class can have a [_`build_config`_](focus://8) method, which defines configuration fields for the component. The [_`build_config`_](focus://8) method should always return a dictionary with specific keys representing the field names and their corresponding configurations. It must follow the format described below:

- Top-level keys are field names.
- Their values are also of type _`dict`_. They specify the behavior of the generated fields.

Check out the [component reference](../components/custom) for more details on the available field configurations.

---

```python
from langflow.custom import CustomComponent
from langchain.schema import Document

class MyComponent(CustomComponent):
    display_name = "Custom Component"
    description = "This is a custom component"

    def build_config(self) -> dict:
        ...

    def build(self) -> Document:
        ...
```

## Example

Let's create a custom component that processes a document (_`langchain.schema.Document`_) using a simple function.

---

### Pick a display name

To start, let's choose a name for our component by adding a _`display_name`_ attribute. This name will appear on the canvas. The name of the class is not relevant, but let's call it _`DocumentProcessor`_.

```python
from langflow.custom import CustomComponent
from langchain.schema import Document

# focus
class DocumentProcessor(CustomComponent):
    # focus
    display_name = "Document Processor"
    description = "This is a custom component"

    def build_config(self) -> dict:
        ...

    def build(self) -> Document:
        ...
```

---

### Write a description

We can also write a description for it using a _`description`_ attribute.

```python
from langflow.custom import CustomComponent
from langchain.schema import Document

class DocumentProcessor(CustomComponent):
    display_name = "Document Processor"
    description = "This component processes a document"

    def build_config(self) -> dict:
        ...

    def build(self) -> Document:
        ...
```

---

```python
from langflow.custom import CustomComponent
from langchain.schema import Document

class DocumentProcessor(CustomComponent):
    display_name = "Document Processor"
    description = "This component processes a document"

    def build_config(self) -> dict:
        ...

    def build(self, document: Document, function: str) -> Document:
        if isinstance(document, list):
            document = document[0]
        page_content = document.page_content
        if function == "Uppercase":
            page_content = page_content.upper()
        elif function == "Lowercase":
            page_content = page_content.lower()
        elif function == "Titlecase":
            page_content = page_content.title()
        self.repr_value = f"Result of {function} function: {page_content}"
        return Document(page_content=page_content)
```

### Add the build method

Here, the build method takes two input parameters: _`document`_, representing the input document to be processed, and _`function`_, a string representing the selected text transformation to be applied (either "Uppercase," "Lowercase," or "Titlecase"). The method processes the text content of the input Document based on the selected function.

The attribute _`repr_value`_ is used to display the result of the component on the canvas. It is optional and can be used to display any string value.

The return type is _`Document`_.

---

### Customize the component fields

The _`build_config`_ method is here defined to customize the component fields.

- _`options`_ determines that the field will be a dropdown menu. The list values and field type must be _`str`_.
- _`value`_ is the default value of the field.
- _`display_name`_ is the name of the field to be displayed.

```python
from langflow.custom import CustomComponent
from langchain.schema import Document

class DocumentProcessor(CustomComponent):
    display_name = "Document Processor"
    description = "This component processes a document"

    def build_config(self) -> dict:
        options = ["Uppercase", "Lowercase", "Titlecase"]
        return {
            "function": {"options": options,
                     "value": options[0],
                     "display_name": "Function"
                        },
            "document": {"display_name": "Document"}
                }

    def build(self, document: Document, function: str) -> Document:
        if isinstance(document, list):
            document = document[0]
        page_content = document.page_content
        if function == "Uppercase":
            page_content = page_content.upper()
        elif function == "Lowercase":
            page_content = page_content.lower()
        elif function == "Titlecase":
            page_content = page_content.title()
        self.repr_value = f"Result of {function} function: {page_content}"
        return Document(page_content=page_content)
```

</CH.Scrollycoding>

All done! This is what our script and brand-new custom component look like:

<div style={{
        display: "flex",
        justifyContent: "center",
    }}>

    <ZoomableImage
    alt="Document Processor Code"
    sources={{
        light: "img/document_processor_code.png",
        dark: "img/document_processor_code.png",
    }}
    style={{
        maxWidth: "100%",
        margin: "0 auto",
        display: "flex",
        justifyContent: "center",
    }}

/>

    <ZoomableImage
    alt="Document Processor Component"
    sources={{
        light: "img/document_processor.png",
        dark: "img/document_processor.png",
    }}
    style={{
        width: "40%",
        margin: "0 auto",
        display: "flex",
        justifyContent: "center",
    }}
    />

</div>

---

## Loading Custom Components

For advanced customization, Langflow offers the option to create and load custom components outside of the standard interface. This process involves creating the desired components using a text editor and loading them using the Langflow CLI.

### Folder Structure

Create a folder that follows the same structural conventions as the [config.yaml](https://github.com/logspace-ai/langflow/blob/dev/src/backend/langflow/config.yaml) file. Inside this main directory, use a `custom_components` subdirectory for your custom components.

Inside `custom_components`, you can create a Python file for each component. Similarly, any custom agents should be housed in an `agents` subdirectory.

If you use a subdirectory name that is not in our config.yaml file, your component will appear in an `Other` category in the sidebar.

Your structure should look something like this:

```
.
└── custom_components
    ├── document_processor.py
    └── ...
└── agents
    └── ...
└── my_agents <-- Other category
    └── ...
```

### Loading Custom Components

The recommended way to load custom components is to set the _`LANGFLOW_COMPONENTS_PATH`_ environment variable to the path of your custom components directory. Then, run the Langflow CLI as usual.

```bash
export LANGFLOW_COMPONENTS_PATH='["/path/to/components"]'
langflow
```

Alternatively, you can specify the path to your custom components using the _`--components-path`_ argument when running the Langflow CLI, as shown below:

```bash
langflow --components-path /path/to/components
```

Langflow will attempt to load all of the components found in the specified directory. If a component fails to load due to errors in the component's code, Langflow will print an error message to the console but will continue loading the rest of the components.

### Interacting with Custom Components

Once your custom components have been loaded successfully, they will appear in Langflow's sidebar. From there, you can add them to your Langflow canvas for use. However, please note that components with errors will not be available for addition to the canvas. Always ensure your code is error-free before attempting to load components.

Remember, creating custom components allows you to extend the functionality of Langflow to better suit your unique needs. Happy coding!import ZoomableImage from "/src/theme/ZoomableImage.js";
import Admonition from "@theme/Admonition";
<<<<<<< HEAD
=======
import ZoomableImage from "/src/theme/ZoomableImage.js";
import Admonition from "@theme/Admonition";
>>>>>>> f3476670
<|MERGE_RESOLUTION|>--- conflicted
+++ resolved
@@ -408,8 +408,5 @@
 
 Remember, creating custom components allows you to extend the functionality of Langflow to better suit your unique needs. Happy coding!import ZoomableImage from "/src/theme/ZoomableImage.js";
 import Admonition from "@theme/Admonition";
-<<<<<<< HEAD
-=======
 import ZoomableImage from "/src/theme/ZoomableImage.js";
 import Admonition from "@theme/Admonition";
->>>>>>> f3476670
